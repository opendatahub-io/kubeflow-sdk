--- conflicted
+++ resolved
@@ -79,13 +79,11 @@
                 f"got {type(self.metrics_poll_interval_seconds).__name__}"
             )
 
-<<<<<<< HEAD
         if self.metrics_poll_interval_seconds < 5 or self.metrics_poll_interval_seconds > 300:
             raise ValueError(
                 f"metrics_poll_interval_seconds must be in range 5-300 seconds, "
                 f"got {self.metrics_poll_interval_seconds}"
             )
-=======
 def _derive_topology_from_func_args(
     func_args: Optional[dict],
 ) -> tuple[Optional[int], Optional[Union[int, str]]]:
@@ -104,7 +102,6 @@
         if isinstance(npp_value, (int, str)):
             nproc_per_node = npp_value
     return nnodes, nproc_per_node
->>>>>>> 7c2c3062
 
 
 def _build_install_snippet(
@@ -726,7 +723,6 @@
 ) -> models.TrainerV1alpha1Trainer:
     """Build Trainer CRD for TrainingHub trainer.
 
-<<<<<<< HEAD
     Args:
         runtime: Runtime configuration
         trainer: TrainingHubTrainer configuration
@@ -734,7 +730,6 @@
 
     Returns:
         Trainer CRD spec
-=======
     # Derive topology (nnodes, nproc_per_node) from func_args, if provided.
     # nnodes controls TrainJob.spec.trainer.numNodes and therefore PET_NNODES.
     # nproc_per_node controls TrainJob.spec.trainer.numProcPerNode which in turn
@@ -757,7 +752,6 @@
         trainer_crd.resources_per_node = k8s_utils.get_resources_per_node(
             trainer.resources_per_node
         )
->>>>>>> 7c2c3062
 
     Note:
         Distributed training settings (num_nodes, resources) should be configured
