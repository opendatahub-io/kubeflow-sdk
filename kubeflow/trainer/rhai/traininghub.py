--- conflicted
+++ resolved
@@ -116,20 +116,11 @@
     pip_index_urls: list[str],
 ) -> str:
     """Build the shell snippet to install Python packages if requested."""
-<<<<<<< HEAD
-    # Check if runtime uses MPI (safely handle uninitialized command)
-    try:
-        cmd = runtime.trainer.command
-        is_mpi = len(cmd) > 0 and cmd[0] == "mpirun"
-    except AttributeError:
-        is_mpi = False
     if not packages_to_install:
         return ""
-
     return k8s_utils.get_script_for_python_packages(
         packages_to_install,
         pip_index_urls,
-        is_mpi=is_mpi,
     )
 
 
@@ -529,14 +520,6 @@
             return None
 
     return (apply_progression_tracking, TrainingHubMetricsHandler)
-=======
-    if not packages_to_install:
-        return ""
-    return k8s_utils.get_script_for_python_packages(
-        packages_to_install,
-        pip_index_urls,
-    )
->>>>>>> 1cc973bc
 
 
 def _render_algorithm_wrapper(algorithm_name: str, func_args: Optional[dict]) -> str:
